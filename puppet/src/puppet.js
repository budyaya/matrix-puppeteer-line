// matrix-puppeteer-line - A very hacky Matrix-LINE bridge based on running LINE's Chrome extension in Puppeteer
// Copyright (C) 2020-2021 Tulir Asokan, Andrew Ferrazzutti
//
// This program is free software: you can redistribute it and/or modify
// it under the terms of the GNU Affero General Public License as published by
// the Free Software Foundation, either version 3 of the License, or
// (at your option) any later version.
//
// This program is distributed in the hope that it will be useful,
// but WITHOUT ANY WARRANTY; without even the implied warranty of
// MERCHANTABILITY or FITNESS FOR A PARTICULAR PURPOSE.  See the
// GNU Affero General Public License for more details.
//
// You should have received a copy of the GNU Affero General Public License
// along with this program.  If not, see <https://www.gnu.org/licenses/>.
import process from "process"
import path from "path"

import puppeteer from "puppeteer"
import chrono from "chrono-node"

import TaskQueue from "./taskqueue.js"
import { sleep } from "./util.js"

export default class MessagesPuppeteer {
	static profileDir = "./profiles"
	static executablePath = undefined
	static devtools = false
	static noSandbox = false
	static viewport = { width: 960, height: 880 }
	static url = undefined
	static extensionDir = "extension_files"

	/**
	 *
	 * @param {string} id
	 * @param {?Client} [client]
	 */
	constructor(id, ownID, client = null) {
		let profilePath = path.join(MessagesPuppeteer.profileDir, id)
		if (!profilePath.startsWith("/")) {
			profilePath = path.join(process.cwd(), profilePath)
		}
		this.id = id
		this.ownID = ownID
		this.profilePath = profilePath
		this.updatedChats = new Set()
		this.sentMessageIDs = new Set()
		this.mostRecentMessages = new Map()
		this.numChatNotifications = new Map()
		this.taskQueue = new TaskQueue(this.id)
		this.client = client
	}

	log(...text) {
		console.log(`[Puppeteer/${this.id}]`, ...text)
	}

	error(...text) {
		console.error(`[Puppeteer/${this.id}]`, ...text)
	}

	/**
	 * Start the browser and open the messages for web page.
	 * This must be called before doing anything else.
	 */
	async start() {
		this.log("Launching browser")

		let extensionArgs = [
			`--disable-extensions-except=${MessagesPuppeteer.extensionDir}`,
			`--load-extension=${MessagesPuppeteer.extensionDir}`
		]
		if (MessagesPuppeteer.noSandbox) {
			extensionArgs = extensionArgs.concat(`--no-sandbox`)
		}

		this.browser = await puppeteer.launch({
			executablePath: MessagesPuppeteer.executablePath,
			userDataDir: this.profilePath,
			args: extensionArgs,
			headless: false, // Needed to load extensions
			defaultViewport: MessagesPuppeteer.viewport,
			devtools: MessagesPuppeteer.devtools,
			timeout: 0,
		})
		this.log("Opening new tab")
		const pages = await this.browser.pages()
		if (pages.length > 0) {
			this.page = pages[0]
		} else {
			this.page = await this.browser.newPage()
		}

		this.blankPage = await this.browser.newPage()
		await this.page.bringToFront()

		this.log("Opening", MessagesPuppeteer.url)
		await this.page.setBypassCSP(true) // Needed to load content scripts
		await this._preparePage(true)

		this.log("Exposing functions")
		await this.page.exposeFunction("__mautrixReceiveQR", this._receiveQRChange.bind(this))
		await this.page.exposeFunction("__mautrixSendEmailCredentials", this._sendEmailCredentials.bind(this))
		await this.page.exposeFunction("__mautrixReceivePIN", this._receivePIN.bind(this))
		await this.page.exposeFunction("__mautrixReceiveMessageID",
			id => this.sentMessageIDs.add(id))
		await this.page.exposeFunction("__mautrixReceiveChanges",
			this._receiveChatListChanges.bind(this))
		await this.page.exposeFunction("__mautrixReceiveMessages",
			this._receiveMessages.bind(this))
		await this.page.exposeFunction("__mautrixReceiveReceiptDirectLatest",
			this._receiveReceiptDirectLatest.bind(this))
		await this.page.exposeFunction("__mautrixReceiveReceiptMulti",
			this._receiveReceiptMulti.bind(this))
		await this.page.exposeFunction("__mautrixLoggedOut",
			this._onLoggedOut.bind(this))
		await this.page.exposeFunction("__chronoParseDate", chrono.parseDate)

		// NOTE Must *always* re-login on a browser session, so no need to check if already logged in
		this.loginRunning = false
		this.loginCancelled = false
		this.taskQueue.start()
		this.log("Startup complete")
	}

	async _preparePage(navigateTo) {
		await this.page.bringToFront()
		if (navigateTo) {
			await this.page.goto(MessagesPuppeteer.url)
		} else {
			await this.page.reload()
		}
		this.log("Injecting content script")
		await this.page.addScriptTag({ path: "./src/contentscript.js", type: "module" })
	}

	async _interactWithPage(promiser) {
		await this.page.bringToFront()
		try {
			await promiser()
		} catch (e) {
			this.error(`Error while interacting with page: ${e}`)
			throw e
		} finally {
			await this.blankPage.bringToFront()
		}
	}

	/**
	 * Set the contents of a text input field to the given text.
	 * Works by triple-clicking the input field to select all existing text, to replace it on type.
	 *
	 * @param {ElementHandle} inputElement - The input element to type into.
	 * @param {string} text                - The text to input.
	 */
	async _enterText(inputElement, text) {
		await inputElement.click({clickCount: 3})
		await inputElement.type(text)
	}

	/**
	 * Wait for the session to be logged in and monitor changes while it's not.
	 */
	async waitForLogin(login_type, login_data) {
		if (await this.isLoggedIn()) {
			return
		}
		this.loginRunning = true
		await this.page.bringToFront()

		const loginContentArea = await this.page.waitForSelector("#login_content")

		switch (login_type) {
		case "qr": {
			this.log("Running QR login")
			const qrButton = await this.page.waitForSelector("#login_qr_btn")
			await qrButton.click()

			const qrElement = await this.page.waitForSelector("#login_qrcode_area div[title]", {visible: true})
			const currentQR = await this.page.evaluate(element => element.title, qrElement)
			this._receiveQRChange(currentQR)

			await this.page.evaluate(
				element => window.__mautrixController.addQRChangeObserver(element), qrElement)
			await this.page.evaluate(
				element => window.__mautrixController.addQRAppearObserver(element), loginContentArea)

			break
		}
		case "email": {
			this.log("Running email login")
			if (!login_data) {
				this._sendLoginFailure("No login credentials provided for email login")
				return
			}

			const emailButton = await this.page.waitForSelector("#login_email_btn")
			await emailButton.click()

			await this.page.waitForSelector("#login_email_area", {visible: true})
			this.login_email = login_data["email"]
			this.login_password = login_data["password"]
			await this._sendEmailCredentials()

			await this.page.evaluate(
				element => window.__mautrixController.addEmailAppearObserver(element), loginContentArea)

			break
		}
		default:
			this._sendLoginFailure(`Invalid login type: ${login_type}`)
			return
		}

		await this.page.evaluate(
			element => window.__mautrixController.addPINAppearObserver(element), loginContentArea)

		this.log("Waiting for login response")
		let doneWaiting = false
		let loginSuccess = false
		const cancelableResolve = (promiseFn) => {
			const executor = (resolve, reject) => {
				promiseFn().then(
					value => {
						doneWaiting = true
						resolve(value)
					},
					reason => {
						if (!doneWaiting) {
							setTimeout(executor, 1000, resolve, reject)
						} else {
							resolve()
						}
					}
				)
			}
			return new Promise(executor)
		}

		const result = await Promise.race([
			() => this.page.waitForSelector("#mainApp:not(.MdNonDisp)", {timeout: 2000})
				.then(value => {
					loginSuccess = true
					return value
				}),
			() => this.page.waitForSelector("#login_incorrect", {visible: true, timeout: 2000})
				.then(value => this.page.evaluate(element => element?.innerText, value)),
			() => this._waitForLoginCancel(),
		].map(promiseFn => cancelableResolve(promiseFn)))

		this.log("Removing observers")
		// TODO __mautrixController is undefined when cancelling, why?
		await this.page.evaluate(ownID => window.__mautrixController.setOwnID(ownID), this.ownID)
		await this.page.evaluate(() => window.__mautrixController.removeQRChangeObserver())
		await this.page.evaluate(() => window.__mautrixController.removeQRAppearObserver())
		await this.page.evaluate(() => window.__mautrixController.removeEmailAppearObserver())
		await this.page.evaluate(() => window.__mautrixController.removePINAppearObserver())
		delete this.login_email
		delete this.login_password

		const messageSyncElement = loginSuccess ? await this.page.waitForSelector("#wrap_message_sync") : null
		if (!loginSuccess || !messageSyncElement) {
			this._sendLoginFailure(result)
			return
		}

		this._sendLoginSuccess()
		this.log("Waiting for sync")
		try {
			await this.page.waitForFunction(
				messageSyncElement => {
					const text = messageSyncElement.innerText
					return text.startsWith("Syncing messages...")
						&& (text.endsWith("100%") || text.endsWith("NaN%"))
						// TODO Sometimes it gets stuck at 99%...??
				},
				{timeout: 10000}, // Assume 10 seconds is long enough
				messageSyncElement)
		} catch (err) {
			//this._sendLoginFailure(`Failed to sync: ${err}`)
			this.log("LINE's sync took too long, assume it's fine and carry on...")
		} finally {
			const syncText = await messageSyncElement.evaluate(e => e.innerText)
			this.log(`Final sync text is: "${syncText}"`)
		}

		this.loginRunning = false
<<<<<<< HEAD
		await this.blankPage.bringToFront()
		// Don't start observing yet, instead wait for explicit request.
		// But at least view the most recent chat.
		try {
			const mostRecentChatID = await this.page.$eval("#_chat_list_body li",
				element => window.__mautrixController.getChatListItemID(element.firstElementChild))
			await this._switchChat(mostRecentChatID)
		} catch (e) {
			this.log("No chats available to focus on")
		}
=======
>>>>>>> ee5ccf9b
		this.log("Login complete")
	}

	/**
	 * Cancel an ongoing login attempt.
	 */
	async cancelLogin() {
		if (this.loginRunning) {
			this.loginRunning = false
			this.loginCancelled = true
			await this._preparePage(false)
		}
	}

	_waitForLoginCancel() {
		return new Promise((resolve, reject) => {
			if (this.loginCancelled) {
				this.loginCancelled = false
				resolve()
			} else {
				reject()
			}
		})
	}

	/**
	 * Close the browser.
	 */
	async stop() {
		this.taskQueue.stop()
		if (this.page) {
			await this.page.close()
		}
		if (this.browser) {
			await this.browser.close()
		}
		this.log("Everything stopped")
	}

	/**
	 * Check if the session is currently logged in.
	 *
	 * @return {Promise<boolean>} - Whether or not the session is logged in.
	 */
	async isLoggedIn() {
		const selectors = [
			"#mainApp:not(.MdNonDisp)",
			"#wrap_message_sync",
			"#_chat_list_body",
		]
		for (const selector of selectors) {
			if (await this.page.$(selector) == null) {
				return false
			}
		}
		return true
	}

	async isPermanentlyDisconnected() {
		// TODO
		//return await this.page.$("mw-unable-to-connect-container") !== null
		return false
	}

	async isOpenSomewhereElse() {
		/* TODO
		try {
			const text = await this.page.$eval("mws-dialog mat-dialog-content div",
				elem => elem.textContent)
			return text?.trim() === "Messages for web is open in more than one tab or browser"
		} catch (err) {
			return false
		}
		*/
		return false
	}

	async isDisconnected() {
		if (!await this.isLoggedIn()) {
			return true
		}
		/* TODO
		const offlineIndicators = await Promise.all([
			this.page.$("mw-main-nav mw-banner mw-error-banner"),
			this.page.$("mw-main-nav mw-banner mw-information-banner[title='Connecting']"),
			this.page.$("mw-unable-to-connect-container"),
			this.isOpenSomewhereElse(),
		])
		return offlineIndicators.some(indicator => Boolean(indicator))
		*/
		return false
	}

	/**
	 * Get the IDs of the most recent chats.
	 *
	 * @return {Promise<[ChatListInfo]>} - List of chat IDs in order of most recent message.
	 */
	async getRecentChats() {
		return await this.taskQueue.push(() =>
			this.page.evaluate(() => window.__mautrixController.parseChatList()))
	}

	/**
	 * @typedef ChatInfo
	 * @type object
	 * @property {[Participant]} participants
	 */

	/**
	 * Get info about a chat.
	 *
	 * @param {string} chatID - The chat ID whose info to get.
	 * @param {boolean} forceView - Whether the LINE tab should always be viewed, even if the chat is already active.
	 * @return {Promise<ChatInfo>} - Info about the chat.
	 */
	async getChatInfo(chatID, forceView) {
		return await this.taskQueue.push(() => this._getChatInfoUnsafe(chatID, forceView))
	}

	/**
	 * Send a message to a chat.
	 *
	 * @param {string} chatID - The ID of the chat to send a message to.
	 * @param {string} text   - The text to send.
	 * @return {Promise<{id: number}>} - The ID of the sent message.
	 */
	async sendMessage(chatID, text) {
		return { id: await this.taskQueue.push(() => this._sendMessageUnsafe(chatID, text)) }
	}

	/**
	 * Get messages in a chat.
	 *
	 * @param {string} chatID The ID of the chat whose messages to get.
	 * @return {Promise<[MessageData]>} - The messages visible in the chat.
	 */
	async getMessages(chatID) {
		return await this.taskQueue.push(async () => this._getMessagesUnsafe(chatID))
	}

	setLastMessageIDs(ids) {
		this.mostRecentMessages.clear()
		for (const [chatID, messageID] of Object.entries(ids)) {
			this.mostRecentMessages.set(chatID, messageID)
		}
		this.log("Updated most recent message ID map:")
		this.log(JSON.stringify(this.mostRecentMessages))
	}

	async readImage(imageUrl) {
		return await this.taskQueue.push(() =>
			this.page.evaluate(
				url => window.__mautrixController.readImage(url),
				imageUrl))
	}

	async sendFile(chatID, filePath) {
		return { id: await this.taskQueue.push(() => this._sendFileUnsafe(chatID, filePath)) }
	}

	async startObserving() {
		const chatID = await this.page.evaluate(() => window.__mautrixController.getCurrentChatID())
		this.log(`Adding observers for ${chatID || "empty chat"}`)
		await this.page.evaluate(
			() => window.__mautrixController.addChatListObserver())
		if (chatID) {
			await this.page.evaluate(
				(mostRecentMessage) => window.__mautrixController.addMsgListObserver(mostRecentMessage),
				this.mostRecentMessages.get(chatID))
		}
	}

	async stopObserving() {
		this.log("Removing observers")
		await this.page.evaluate(
			() => window.__mautrixController.removeChatListObserver())
		await this.page.evaluate(
			() => window.__mautrixController.removeMsgListObserver())
	}

	async getOwnProfile() {
		return await this.taskQueue.push(() => this._getOwnProfileUnsafe())
	}

	async _getOwnProfileUnsafe() {
		// NOTE Will send a read receipt if a chat was in view!
		//      Best to use this on startup when no chat is viewed.
		let ownProfile
		this.log("Opening settings view")
		await this.page.click("button.mdGHD01SettingBtn")
		await this.page.waitForSelector("#context_menu li#settings", {visible: true}).then(e => e.click())
		await this.page.waitForSelector("#settings_contents", {visible: true})

		this.log("Getting own profile info")
		ownProfile = {
			id: this.ownID,
			name: await this.page.$eval("#settings_basic_name_input", e => e.innerText),
			avatar: {
				path: null,
				url: await this.page.$eval(".mdCMN09ImgInput", e => {
					const imgStr = e.style?.getPropertyValue("background-image")
					const matches = imgStr.match(/url\("(blob:.*)"\)/)
					return matches?.length == 2 ? matches[1] : null
				}),
			},
		}

		const backSelector = "#label_setting button"
		await this.page.click(backSelector)
		await this.page.waitForSelector(backSelector, {visible: false})
		return ownProfile
	}

	_listItemSelector(id) {
		return `#_chat_list_body div[data-chatid="${id}"]`
	}

	async _switchChat(chatID, forceView = false) {
		// TODO Allow passing in an element directly
		this.log(`Switching to chat ${chatID}`)
		const chatListItem = await this.page.$(this._listItemSelector(chatID))

		const chatName = await chatListItem.evaluate(
			element => window.__mautrixController.getChatListItemName(element))

		const isCorrectChatVisible = (targetText) => {
			const chatHeader = document.querySelector("#_chat_header_area > .mdRGT04Link")
			if (!chatHeader) return false
			const chatHeaderTitleElement = chatHeader.querySelector(".mdRGT04Ttl")
			return chatHeaderTitleElement.innerText == targetText
		}

		if (await this.page.evaluate(isCorrectChatVisible, chatName)) {
			if (!forceView) {
				this.log("Already viewing chat, no need to switch")
			} else {
				await this._interactWithPage(async () => {
					this.log("Already viewing chat, but got request to view it")
					this.page.waitForTimeout(500)
				})
			}
		} else {
			this.log("Ensuring msg list observer is removed")
			const hadMsgListObserver = await this.page.evaluate(
				() => window.__mautrixController.removeMsgListObserver())
			this.log(hadMsgListObserver ? "Observer was already removed" : "Removed observer")

			await this._interactWithPage(async () => {
				this.log(`Clicking chat list item`)
				chatListItem.click()
				this.log(`Waiting for chat header title to be "${chatName}"`)
				await this.page.waitForFunction(
					isCorrectChatVisible,
					{polling: "mutation"},
					chatName)

				// Always show the chat details sidebar, as this makes life easier
				this.log("Waiting for detail area to be auto-hidden upon entering chat")
				await this.page.waitForFunction(
					detailArea => detailArea.childElementCount == 0,
					{},
					await this.page.$("#_chat_detail_area"))

				this.log("Clicking chat header to show detail area")
				await this.page.click("#_chat_header_area > .mdRGT04Link")
				this.log("Waiting for detail area")
				await this.page.waitForSelector("#_chat_detail_area > .mdRGT02Info")
			})

			this.log("Waiting for chat to stabilize")
			await this.page.evaluate(() => window.__mautrixController.waitForMessageListStability())

			if (hadMsgListObserver) {
				this.log("Restoring msg list observer")
				await this.page.evaluate(
					(mostRecentMessage) => window.__mautrixController.addMsgListObserver(mostRecentMessage),
					this.mostRecentMessages.get(chatID))
			} else {
				this.log("Not restoring msg list observer, as there never was one")
			}
		}
	}

	async _getChatInfoUnsafe(chatID, forceView) {
		const chatListInfo = await this.page.$eval(this._listItemSelector(chatID),
			(element, chatID) => window.__mautrixController.parseChatListItem(element, chatID),
			chatID)

		let [isDirect, isGroup, isRoom] = [false,false,false]
		switch (chatID.charAt(0)) {
		case "u":
			isDirect = true
			break
		case "c":
			isGroup = true
			break
		case "r":
			isRoom = true
			break
		}

		let participants
		if (!isDirect) {
			this.log("Found multi-user chat, so viewing it to get participants")
			// TODO This will mark the chat as "read"!
			await this._switchChat(chatID, forceView)
			const participantList = await this.page.$("#_chat_detail_area > .mdRGT02Info ul.mdRGT13Ul")
			// TODO Is a group not actually created until a message is sent(?)
			//      If so, maybe don't create a portal until there is a message.
			participants = await participantList.evaluate(
				element => window.__mautrixController.parseParticipantList(element))
		} else {
			this.log(`Found direct chat with ${chatID}`)
			if (forceView) {
				this.log("Viewing chat on request")
				await this._switchChat(chatID, forceView)
			}
			//const chatDetailArea = await this.page.waitForSelector("#_chat_detail_area > .mdRGT02Info")
			//await chatDetailArea.$(".MdTxtDesc02") || // 1:1 chat with custom title - get participant's real name
			participants = [{
				id: chatID,
				avatar: chatListInfo.icon,
				name: chatListInfo.name,
			}]
		}

		this.log("Found participants:")
		for (const participant of participants) {
			this.log(JSON.stringify(participant))
		}
		return {participants, ...chatListInfo}
	}

	// TODO Catch "An error has occurred" dialog
	//      Selector is just "dialog", then "button"
	//      Child of "#layer_contents"
	//      Always present, just made visible via classes

	async _sendMessageUnsafe(chatID, text) {
		// Sync all messages in this chat first
		this._receiveMessages(chatID, await this._getMessagesUnsafe(chatID), true)
		// TODO Initiate the promise in the content script
		await this.page.evaluate(
			() => window.__mautrixController.promiseOwnMessage(5000, "time"))

		const input = await this.page.$("#_chat_room_input")
<<<<<<< HEAD
		await this._interactWithPage(async () => {
			await input.click()
			await input.type(text)
			await input.press("Enter")
		})
=======
		// Live-typing in the field can have its text mismatch what was requested!!
		// Probably because the input element is a div instead of a real text input...ugh!
		// Setting its innerText directly works fine though...
		await input.click()
		await input.evaluate((e, text) => e.innerText = text, text)
		await input.press("Enter")
>>>>>>> ee5ccf9b

		return await this._waitForSentMessage(chatID)
	}

	async _sendFileUnsafe(chatID, filePath) {
		this._receiveMessages(chatID, await this._getMessagesUnsafe(chatID), true)
		await this.page.evaluate(
			() => window.__mautrixController.promiseOwnMessage(
				10000, // Use longer timeout for file uploads
				"#_chat_message_success_menu",
				"#_chat_message_fail_menu"))

		try {
			this._interactWithPage(async () => {
				this.log(`About to ask for file chooser in ${chatID}`)
				const [fileChooser] = await Promise.all([
					this.page.waitForFileChooser(),
					this.page.click("#_chat_room_plus_btn")
				])
				this.log(`About to upload ${filePath}`)
				await fileChooser.accept([filePath])
			})
		} catch (e) {
			this.log(`Failed to upload file to ${chatID}`)
			return -1
		}

		return await this._waitForSentMessage(chatID)
	}

	async _waitForSentMessage(chatID) {
		try {
			this.log("Waiting for message to be sent")
			const id = await this.page.evaluate(
				() => window.__mautrixController.waitForOwnMessage())
			this.log(`Successfully sent message ${id} to ${chatID}`)
			return id
		} catch (e) {
			// TODO Catch if something other than a timeout
			this.error(`Timed out sending message to ${chatID}`)
			// TODO Figure out why e is undefined...
			//this.error(e)
			return -1
		}
	}

	_receiveMessages(chatID, messages, skipProcessing = false) {
		if (this.client) {
			if (!skipProcessing) {
				messages = this._processMessages(chatID, messages)
			}
			for (const message of messages) {
				this.client.sendMessage(message).catch(err =>
					this.error("Failed to send message", message.id, "to client:", err))
			}
		} else {
			this.log("No client connected, not sending messages")
		}
	}

	async _getMessagesUnsafe(chatID) {
		// TODO Consider making a wrapper for pausing/resuming the msg list observers
		this.log("Ensuring msg list observer is removed")
		const hadMsgListObserver = await this.page.evaluate(
			() => window.__mautrixController.removeMsgListObserver())
		this.log(hadMsgListObserver ? "Observer was already removed" : "Removed observer")

		// TODO Handle unloaded messages. Maybe scroll up
		// TODO This will mark the chat as "read"!
		await this._switchChat(chatID)
		// TODO Is it better to reset the notification count in _switchChat instead of here?
		this.numChatNotifications.set(chatID, 0)
		let messages = await this.page.evaluate(
			mostRecentMessage => window.__mautrixController.parseMessageList(mostRecentMessage),
			this.mostRecentMessages.get(chatID))
		// Doing this before restoring the observer since it updates minID
		messages = this._processMessages(chatID, messages)

		if (hadMsgListObserver) {
			this.log("Restoring msg list observer")
			await this.page.evaluate(
				mostRecentMessage => window.__mautrixController.addMsgListObserver(mostRecentMessage),
				this.mostRecentMessages.get(chatID))
		} else {
			this.log("Not restoring msg list observer, as there never was one")
		}

		return messages
	}

	_processMessages(chatID, messages) {
		// TODO Probably don't need minID filtering if Puppeteer context handles it now
		const minID = this.mostRecentMessages.get(chatID) || 0
		const filteredMessages = messages.filter(msg => msg.id > minID && !this.sentMessageIDs.has(msg.id))

		if (filteredMessages.length > 0) {
			const newFirstID = filteredMessages[0].id
			const newLastID = filteredMessages[filteredMessages.length - 1].id
			this.mostRecentMessages.set(chatID, newLastID)
			const range = newFirstID === newLastID ? newFirstID : `${newFirstID}-${newLastID}`
			this.log(`Loaded ${messages.length} messages in ${chatID}, got ${filteredMessages.length} newer than ${minID} (${range})`)
			for (const message of filteredMessages) {
				message.chat_id = chatID
			}
			return filteredMessages
		} else {
			return []
		}
	}

	async _processChatListChangeUnsafe(chatListInfo) {
		const chatID = chatListInfo.id
		this.updatedChats.delete(chatID)
		this.log("Processing change to", chatID)
		// TODO Also process name/icon changes

		const prevNumNotifications = this.numChatNotifications.get(chatID) || 0
		const diffNumNotifications = chatListInfo.notificationCount - prevNumNotifications

		if (chatListInfo.notificationCount == 0 && diffNumNotifications < 0) {
			// Message was read from another LINE client, so there's no new info to bridge.
			// But if the diff == 0, it's an own message sent from LINE, and must bridge it!
			this.numChatNotifications.set(chatID, 0)
			return
		}

		const mustSync =
			// Can only use previews for DMs, because sender can't be found otherwise!
			   chatListInfo.id.charAt(0) != 'u'
			|| diffNumNotifications > 1
			// Sync when lastMsg is a canned message for a non-previewable message type.
			|| chatListInfo.lastMsg.endsWith(" sent a photo.")
			|| chatListInfo.lastMsg.endsWith(" sent a sticker.")
			|| chatListInfo.lastMsg.endsWith(" sent a location.")
			// TODO More?
		// TODO With MSC2409, only sync if >1 new messages arrived,
		//      or if message is unpreviewable.
		//      Otherwise, send a dummy notice & sync when its read.

		let messages
		if (!mustSync) {
			messages = [{
				chat_id: chatListInfo.id,
				id: null, // because sidebar messages have no ID
				timestamp: null, // because this message was sent right now
				is_outgoing: chatListInfo.notificationCount == 0,
				sender: null, // because only DM messages are handled
				html: chatListInfo.lastMsg,
			}]
			this.numChatNotifications.set(chatID, chatListInfo.notificationCount)
		} else {
			messages = await this._getMessagesUnsafe(chatListInfo.id)
			this.numChatNotifications.set(chatID, 0)
			if (messages.length === 0) {
				this.log("No new messages found in", chatListInfo.id)
				return
			}
		}

		if (this.client) {
			for (const message of messages) {
				await this.client.sendMessage(message).catch(err =>
					this.error("Failed to send message", message.id || "with no ID", "to client:", err))
			}
		} else {
			this.log("No client connected, not sending messages")
		}
	}

	_receiveChatListChanges(changes) {
		this.log(`Received chat list changes: ${changes.map(item => item.id)}`)
		for (const item of changes) {
			if (!this.updatedChats.has(item.id)) {
				this.updatedChats.add(item.id)
				this.taskQueue.push(() => this._processChatListChangeUnsafe(item))
					.catch(err => this.error("Error handling chat list changes:", err))
			}
		}
	}

	_receiveReceiptDirectLatest(chat_id, receipt_id) {
		this.log(`Received read receipt ${receipt_id} for chat ${chat_id}`)
		if (this.client) {
			this.client.sendReceipt({chat_id: chat_id, id: receipt_id})
				.catch(err => this.error("Error handling read receipt:", err))
		} else {
			this.log("No client connected, not sending receipts")
		}
	}

	async _receiveReceiptMulti(chat_id, receipts) {
		// Use async to ensure that receipts are sent in order
		this.log(`Received bulk read receipts for chat ${chat_id}:`, receipts)
		if (this.client) {
			for (const receipt of receipts) {
				receipt.chat_id = chat_id
				try {
					await this.client.sendReceipt(receipt)
				} catch(err) {
					this.error("Error handling read receipt:", err)
				}
			}
		} else {
			this.log("No client connected, not sending receipts")
		}
	}

	async _sendEmailCredentials() {
		this.log("Inputting login credentials")
		await this._enterText(await this.page.$("#line_login_email"), this.login_email)
		await this._enterText(await this.page.$("#line_login_pwd"), this.login_password)
		await this.page.click("button#login_btn")
	}

	_receiveQRChange(url) {
		if (this.client) {
			this.client.sendQRCode(url).catch(err =>
				this.error("Failed to send new QR to client:", err))
		} else {
			this.log("No client connected, not sending new QR")
		}
	}

	_receivePIN(pin) {
		if (this.client) {
			this.client.sendPIN(pin).catch(err =>
				this.error("Failed to send new PIN to client:", err))
		} else {
			this.log("No client connected, not sending new PIN")
		}
	}

	_sendLoginSuccess() {
		this.error("Login success")
		if (this.client) {
			this.client.sendLoginSuccess().catch(err =>
				this.error("Failed to send login success to client:", err))
		} else {
			this.log("No client connected, not sending login success")
		}
	}

	_sendLoginFailure(reason) {
		this.loginRunning = false
		this.error(`Login failure: ${reason ? reason : "cancelled"}`)
		if (this.client) {
			this.client.sendLoginFailure(reason).catch(err =>
				this.error("Failed to send login failure to client:", err))
		} else {
			this.log("No client connected, not sending login failure")
		}
	}

	_onLoggedOut() {
		this.log("Got logged out!")
		this.stopObserving()
		this.page.bringToFront()
		if (this.client) {
			this.client.sendLoggedOut().catch(err =>
				this.error("Failed to send logout notice to client:", err))
		} else {
			this.log("No client connected, not sending logout notice")
		}
	}
}<|MERGE_RESOLUTION|>--- conflicted
+++ resolved
@@ -286,19 +286,7 @@
 		}
 
 		this.loginRunning = false
-<<<<<<< HEAD
 		await this.blankPage.bringToFront()
-		// Don't start observing yet, instead wait for explicit request.
-		// But at least view the most recent chat.
-		try {
-			const mostRecentChatID = await this.page.$eval("#_chat_list_body li",
-				element => window.__mautrixController.getChatListItemID(element.firstElementChild))
-			await this._switchChat(mostRecentChatID)
-		} catch (e) {
-			this.log("No chats available to focus on")
-		}
-=======
->>>>>>> ee5ccf9b
 		this.log("Login complete")
 	}
 
@@ -488,28 +476,30 @@
 		// NOTE Will send a read receipt if a chat was in view!
 		//      Best to use this on startup when no chat is viewed.
 		let ownProfile
-		this.log("Opening settings view")
-		await this.page.click("button.mdGHD01SettingBtn")
-		await this.page.waitForSelector("#context_menu li#settings", {visible: true}).then(e => e.click())
-		await this.page.waitForSelector("#settings_contents", {visible: true})
-
-		this.log("Getting own profile info")
-		ownProfile = {
-			id: this.ownID,
-			name: await this.page.$eval("#settings_basic_name_input", e => e.innerText),
-			avatar: {
-				path: null,
-				url: await this.page.$eval(".mdCMN09ImgInput", e => {
-					const imgStr = e.style?.getPropertyValue("background-image")
-					const matches = imgStr.match(/url\("(blob:.*)"\)/)
-					return matches?.length == 2 ? matches[1] : null
-				}),
-			},
-		}
-
-		const backSelector = "#label_setting button"
-		await this.page.click(backSelector)
-		await this.page.waitForSelector(backSelector, {visible: false})
+		await this._interactWithPage(async () => {
+			this.log("Opening settings view")
+			await this.page.click("button.mdGHD01SettingBtn")
+			await this.page.waitForSelector("#context_menu li#settings", {visible: true}).then(e => e.click())
+			await this.page.waitForSelector("#settings_contents", {visible: true})
+
+			this.log("Getting own profile info")
+			ownProfile = {
+				id: this.ownID,
+				name: await this.page.$eval("#settings_basic_name_input", e => e.innerText),
+				avatar: {
+					path: null,
+					url: await this.page.$eval(".mdCMN09ImgInput", e => {
+						const imgStr = e.style?.getPropertyValue("background-image")
+						const matches = imgStr.match(/url\("(blob:.*)"\)/)
+						return matches?.length == 2 ? matches[1] : null
+					}),
+				},
+			}
+
+			const backSelector = "#label_setting button"
+			await this.page.click(backSelector)
+			await this.page.waitForSelector(backSelector, {visible: false})
+		})
 		return ownProfile
 	}
 
@@ -646,20 +636,14 @@
 			() => window.__mautrixController.promiseOwnMessage(5000, "time"))
 
 		const input = await this.page.$("#_chat_room_input")
-<<<<<<< HEAD
 		await this._interactWithPage(async () => {
+			// Live-typing in the field can have its text mismatch what was requested!!
+			// Probably because the input element is a div instead of a real text input...ugh!
+			// Setting its innerText directly works fine though...
 			await input.click()
-			await input.type(text)
+			await input.evaluate((e, text) => e.innerText = text, text)
 			await input.press("Enter")
 		})
-=======
-		// Live-typing in the field can have its text mismatch what was requested!!
-		// Probably because the input element is a div instead of a real text input...ugh!
-		// Setting its innerText directly works fine though...
-		await input.click()
-		await input.evaluate((e, text) => e.innerText = text, text)
-		await input.press("Enter")
->>>>>>> ee5ccf9b
 
 		return await this._waitForSentMessage(chatID)
 	}
